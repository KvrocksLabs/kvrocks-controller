--- conflicted
+++ resolved
@@ -1,4 +1,3 @@
-<<<<<<< HEAD
 # Licensed to the Apache Software Foundation (ASF) under one
 # or more contributor license agreements.  See the NOTICE file
 # distributed with this work for additional information
@@ -70,83 +69,10 @@
     container_name: zookeeper0
     ports:
       - "2181:2181"
-=======
-# Licensed to the Apache Software Foundation (ASF) under one
-# or more contributor license agreements.  See the NOTICE file
-# distributed with this work for additional information
-# regarding copyright ownership.  The ASF licenses this file
-# to you under the Apache License, Version 2.0 (the
-# "License"); you may not use this file except in compliance
-# with the License.  You may obtain a copy of the License at
-#
-#   http://www.apache.org/licenses/LICENSE-2.0
-#
-# Unless required by applicable law or agreed to in writing,
-# software distributed under the License is distributed on an
-# "AS IS" BASIS, WITHOUT WARRANTIES OR CONDITIONS OF ANY
-# KIND, either express or implied.  See the License for the
-# specific language governing permissions and limitations
-# under the License.
-#
-
-version: "3.7"
-
-services:
-  kvrocks0:
-    image: "apache/kvrocks:nightly"
-    container_name: kvrocks0
-    ports:
-      - "7770:7770"
-    entrypoint:
-     - kvrocks
-     - "--bind"
-     - "0.0.0.0"
-     - "--port"
-     - "7770"
-     - "--cluster-enabled"
-     - "yes"
-
-  kvrocks1:
-    image: "apache/kvrocks:nightly"
-    container_name: kvrocks1
-    ports:
-      - "7771:7771"
-    entrypoint:
-      - kvrocks
-      - "--bind"
-      - "0.0.0.0"
-      - "--port"
-      - "7771"
-      - "--cluster-enabled"
-      - "yes"
-
-  etcd0:
-    image: "quay.io/coreos/etcd:v3.5.13"
-    container_name: etcd0
-    ports:
-      - "2380:2380"
-      - "2379:2379"
-    environment:
-      - ALLOW_NONE_AUTHENTICATION=yes
-      - ETCD_NAME=etcd0
-      - ETCD_LISTEN_PEER_URLS=http://0.0.0.0:2380
-      - ETCD_LISTEN_CLIENT_URLS=http://0.0.0.0:2379
-      - ETCD_ADVERTISE_CLIENT_URLS=http://127.0.0.1:2379
-      - ETCD_INITIAL_ADVERTISE_PEER_URLS=http://etcd0:2380
-      - ETCD_INITIAL_CLUSTER_TOKEN=etcd-cluster
-      - ETCD_INITIAL_CLUSTER=etcd0=http://etcd0:2380
-      - ETCD_INITIAL_CLUSTER_STATE=new
-
-  zookeeper0:
-    image: "zookeeper:latest"
-    container_name: zookeeper0
-    ports:
-      - "2181:2181"
 
   consul0:
     image: hashicorp/consul:latest
     container_name: consul0
     ports:
       - "8500:8500"
-    command: "agent -dev -client=0.0.0.0"
->>>>>>> 9b809707
+    command: "agent -dev -client=0.0.0.0"