--- conflicted
+++ resolved
@@ -15,7 +15,7 @@
 	namespaces, err := stor.ListNamespace()
 	if err != nil {
 		if metaErr, ok := err.(*metadata.Error); ok && metaErr.Code == metadata.CodeNoExists {
-<<<<<<< HEAD
+
 			c.JSON(http.StatusNotFound, util.MakeFailureResponse(err.Error()))
 		} else {
 			c.JSON(http.StatusInternalServerError, util.MakeFailureResponse(err.Error()))
@@ -23,40 +23,22 @@
 		return
 	}
 	c.JSON(http.StatusOK, util.MakeSuccessResponse(namespaces))
-=======
-			c.JSON(http.StatusNotFound, MakeFailureResponse(err.Error()))
-		} else {
-			c.JSON(http.StatusInternalServerError, MakeFailureResponse(err.Error()))
-		}
-		return
-	}
-	c.JSON(http.StatusOK, MakeSuccessResponse(namespaces))
->>>>>>> ec114f7c
 }
 
 func CreateNamespace(c *gin.Context) {
 	stor := c.MustGet(consts.ContextKeyStorage).(*storage.Storage)
 	param := CreateNamespaceParam{}
 	if err := c.BindJSON(&param); err != nil {
-<<<<<<< HEAD
 		c.JSON(http.StatusBadRequest, util.MakeFailureResponse(err.Error()))
 		return
 	}
 	if len(param.Namespace) == 0 {
 		c.JSON(http.StatusBadRequest, util.MakeFailureResponse("namespace should NOT be empty"))
-=======
-		c.JSON(http.StatusBadRequest, MakeFailureResponse(err.Error()))
-		return
-	}
-	if len(param.Namespace) == 0 {
-		c.JSON(http.StatusBadRequest, MakeFailureResponse("namespace should NOT be empty"))
->>>>>>> ec114f7c
 		return
 	} 
 
 	if err := stor.CreateNamespace(param.Namespace); err != nil {
 		if metaErr, ok := err.(*metadata.Error); ok && metaErr.Code == metadata.CodeExisted {
-<<<<<<< HEAD
 			c.JSON(http.StatusConflict, util.MakeFailureResponse(err.Error()))
 		} else {
 			c.JSON(http.StatusInternalServerError, util.MakeFailureResponse(err.Error()))
@@ -64,15 +46,6 @@
 		return
 	}
 	c.JSON(http.StatusOK, util.MakeSuccessResponse("OK"))
-=======
-			c.JSON(http.StatusConflict, MakeFailureResponse(err.Error()))
-		} else {
-			c.JSON(http.StatusInternalServerError, MakeFailureResponse(err.Error()))
-		}
-		return
-	}
-	c.JSON(http.StatusOK, MakeSuccessResponse("OK"))
->>>>>>> ec114f7c
 }
 
 func RemoveNamespace(c *gin.Context) {
@@ -80,7 +53,6 @@
 	namespace := c.Param("namespace")
 	if err := stor.RemoveNamespace(namespace); err != nil {
 		if metaErr, ok := err.(*metadata.Error); ok && metaErr.Code == metadata.CodeNoExists {
-<<<<<<< HEAD
 			c.JSON(http.StatusNotFound, util.MakeFailureResponse(err.Error()))
 		} else {
 			c.JSON(http.StatusInternalServerError, util.MakeFailureResponse(err.Error()))
@@ -88,13 +60,4 @@
 		return
 	}
 	c.JSON(http.StatusOK, util.MakeSuccessResponse("OK"))
-=======
-			c.JSON(http.StatusNotFound, MakeFailureResponse(err.Error()))
-		} else {
-			c.JSON(http.StatusInternalServerError, MakeFailureResponse(err.Error()))
-		}
-		return
-	}
-	c.JSON(http.StatusOK, MakeSuccessResponse("OK"))
->>>>>>> ec114f7c
 }