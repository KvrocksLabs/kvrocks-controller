/*
 * Licensed to the Apache Software Foundation (ASF) under one
 * or more contributor license agreements.  See the NOTICE file
 * distributed with this work for additional information
 * regarding copyright ownership.  The ASF licenses this file
 * to you under the Apache License, Version 2.0 (the
 * "License"); you may not use this file except in compliance
 * with the License.  You may obtain a copy of the License at
 *
 *   http://www.apache.org/licenses/LICENSE-2.0
 *
 * Unless required by applicable law or agreed to in writing,
 * software distributed under the License is distributed on an
 * "AS IS" BASIS, WITHOUT WARRANTIES OR CONDITIONS OF ANY
 * KIND, either express or implied.  See the License for the
 * specific language governing permissions and limitations
 * under the License.
 *
 */

package server

import (
	"fmt"
	"net"
	"os"

	"github.com/go-playground/validator/v10"

<<<<<<< HEAD
const defaultPort = 9379

type EtcdConfig struct {
	Addrs []string `yaml:"addrs"`
}
=======
	"github.com/RocksLabs/kvrocks_controller/storage/persistence/etcd"
)
>>>>>>> b8339a31

type AdminConfig struct {
	Addr string `yaml:"addr"`
}

type WebConfig struct {
	Dir string `yaml:"dir"`
}

type Config struct {
<<<<<<< HEAD
	Addr  string      `yaml:"addr"`
	Etcd  *EtcdConfig `yaml:"etcd"`
	Admin AdminConfig `yaml:"admin"`
	Web   *WebConfig  `yaml:"web"`
=======
	Addr  string       `yaml:"addr"`
	Etcd  *etcd.Config `yaml:"etcd"`
	Admin AdminConfig  `yaml:"admin"`
>>>>>>> b8339a31
}

func (c *Config) init() {
	if c == nil {
		*c = Config{}
	}

	c.Addr = c.getAddr()
	if c.Etcd == nil {
		c.Etcd = &etcd.Config{
			Addrs: []string{"127.0.0.1:2379"},
		}
	}
	if c.Web == nil {
		c.Web = &WebConfig{
			Dir: "./web",
		}
	}
}

func (c *Config) getAddr() string {
	// env has higher priority than configuration.
	// case: get addr from env
	checker := validator.New()
	host := os.Getenv("KVROCKS_CONTROLLER_HTTP_HOST")
	port := os.Getenv("KVROCKS_CONTROLLER_HTTP_PORT")
	addr := host + ":" + port
	err := checker.Var(addr, "required,tcp_addr")
	if err == nil {
		return fmt.Sprintf("%s:%s", host, port)
	}
	if c.Addr != "" {
		return c.Addr
	}

	// case: addr is empty
	ip := getLocalIP()
	if ip != "" {
		return fmt.Sprintf("%s:%d", ip, defaultPort)
	}
	return fmt.Sprintf("127.0.0.1:%d", defaultPort)
}

// getLocalIP returns the non loopback local IP of the host.
func getLocalIP() string {
	addrs, err := net.InterfaceAddrs()
	if err != nil {
		return ""
	}
	for _, address := range addrs {
		// check the address type and if it is not a loopback the display it
		ipnet, ok := address.(*net.IPNet)
		if ok && !ipnet.IP.IsLoopback() {
			if ipnet.IP.To4() != nil {
				return ipnet.IP.String()
			}
		}
	}
	return ""
}<|MERGE_RESOLUTION|>--- conflicted
+++ resolved
@@ -27,36 +27,24 @@
 
 	"github.com/go-playground/validator/v10"
 
-<<<<<<< HEAD
-const defaultPort = 9379
-
-type EtcdConfig struct {
-	Addrs []string `yaml:"addrs"`
-}
-=======
 	"github.com/RocksLabs/kvrocks_controller/storage/persistence/etcd"
 )
->>>>>>> b8339a31
 
 type AdminConfig struct {
 	Addr string `yaml:"addr"`
 }
+
+const defaultPort = 9379
 
 type WebConfig struct {
 	Dir string `yaml:"dir"`
 }
 
 type Config struct {
-<<<<<<< HEAD
-	Addr  string      `yaml:"addr"`
-	Etcd  *EtcdConfig `yaml:"etcd"`
-	Admin AdminConfig `yaml:"admin"`
-	Web   *WebConfig  `yaml:"web"`
-=======
 	Addr  string       `yaml:"addr"`
 	Etcd  *etcd.Config `yaml:"etcd"`
 	Admin AdminConfig  `yaml:"admin"`
->>>>>>> b8339a31
+	Web   *WebConfig   `yaml:"web"`
 }
 
 func (c *Config) init() {
